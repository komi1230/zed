--- conflicted
+++ resolved
@@ -71,11 +71,7 @@
         &self.styles.system
     }
 
-<<<<<<< HEAD
     /// Returns the [`PlayerColors`] for the theme.
-=======
-    /// Returns the [`ThemeColors`] for the theme.
->>>>>>> b33ea3c7
     #[inline(always)]
     pub fn players(&self) -> &PlayerColors {
         &self.styles.player
