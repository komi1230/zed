use crate::{
    AnyWindowHandle, BackgroundExecutor, ClipboardItem, CursorStyle, DisplayId, ForegroundExecutor,
<<<<<<< HEAD
    Keymap, Platform, PlatformDisplay, PlatformTextSystem, Task, TestDisplay, TestTextSystem,
    TestWindow, WindowOptions,
=======
    Keymap, Platform, PlatformDisplay, PlatformTextSystem, Task, TestDisplay, TestWindow,
    WindowAppearance, WindowOptions,
>>>>>>> 07fce7aa
};
use anyhow::{anyhow, Result};
use collections::VecDeque;
use futures::channel::oneshot;
use parking_lot::Mutex;
use std::{
    cell::RefCell,
    path::PathBuf,
    rc::{Rc, Weak},
    sync::Arc,
    time::Duration,
};

/// TestPlatform implements the Platform trait for use in tests.
pub(crate) struct TestPlatform {
    background_executor: BackgroundExecutor,
    foreground_executor: ForegroundExecutor,

    pub(crate) active_window: RefCell<Option<TestWindow>>,
    active_display: Rc<dyn PlatformDisplay>,
    active_cursor: Mutex<CursorStyle>,
    current_clipboard_item: Mutex<Option<ClipboardItem>>,
    pub(crate) prompts: RefCell<TestPrompts>,
    pub opened_url: RefCell<Option<String>>,
    weak: Weak<Self>,
}

#[derive(Default)]
pub(crate) struct TestPrompts {
    multiple_choice: VecDeque<oneshot::Sender<usize>>,
    new_path: VecDeque<(PathBuf, oneshot::Sender<Option<PathBuf>>)>,
}

impl TestPlatform {
    pub fn new(executor: BackgroundExecutor, foreground_executor: ForegroundExecutor) -> Rc<Self> {
        Rc::new_cyclic(|weak| TestPlatform {
            background_executor: executor,
            foreground_executor,
            prompts: Default::default(),
            active_cursor: Default::default(),
            active_display: Rc::new(TestDisplay::new()),
            active_window: Default::default(),
            current_clipboard_item: Mutex::new(None),
            weak: weak.clone(),
            opened_url: Default::default(),
        })
    }

    pub(crate) fn simulate_new_path_selection(
        &self,
        select_path: impl FnOnce(&std::path::Path) -> Option<std::path::PathBuf>,
    ) {
        let (path, tx) = self
            .prompts
            .borrow_mut()
            .new_path
            .pop_front()
            .expect("no pending new path prompt");
        tx.send(select_path(&path)).ok();
    }

    pub(crate) fn simulate_prompt_answer(&self, response_ix: usize) {
        let tx = self
            .prompts
            .borrow_mut()
            .multiple_choice
            .pop_front()
            .expect("no pending multiple choice prompt");
        tx.send(response_ix).ok();
    }

    pub(crate) fn has_pending_prompt(&self) -> bool {
        !self.prompts.borrow().multiple_choice.is_empty()
    }

    pub(crate) fn prompt(&self) -> oneshot::Receiver<usize> {
        let (tx, rx) = oneshot::channel();
        self.prompts.borrow_mut().multiple_choice.push_back(tx);
        rx
    }

    pub(crate) fn set_active_window(&self, window: Option<TestWindow>) {
        let executor = self.foreground_executor().clone();
        let previous_window = self.active_window.borrow_mut().take();
        *self.active_window.borrow_mut() = window.clone();

        executor
            .spawn(async move {
                if let Some(previous_window) = previous_window {
                    if let Some(window) = window.as_ref() {
                        if Arc::ptr_eq(&previous_window.0, &window.0) {
                            return;
                        }
                    }
                    previous_window.simulate_active_status_change(false);
                }
                if let Some(window) = window {
                    window.simulate_active_status_change(true);
                }
            })
            .detach();
    }

    pub(crate) fn did_prompt_for_new_path(&self) -> bool {
        self.prompts.borrow().new_path.len() > 0
    }
}

impl Platform for TestPlatform {
    fn background_executor(&self) -> BackgroundExecutor {
        self.background_executor.clone()
    }

    fn foreground_executor(&self) -> ForegroundExecutor {
        self.foreground_executor.clone()
    }

    fn text_system(&self) -> Arc<dyn PlatformTextSystem> {
        #[cfg(target_os = "linux")]
        return Arc::new(TestTextSystem {});

        #[cfg(target_os = "macos")]
        return Arc::new(crate::platform::mac::MacTextSystem::new());
    }

    fn run(&self, _on_finish_launching: Box<dyn FnOnce()>) {
        unimplemented!()
    }

    fn quit(&self) {}

    fn restart(&self) {
        unimplemented!()
    }

    fn activate(&self, _ignoring_other_apps: bool) {
        //
    }

    fn hide(&self) {
        unimplemented!()
    }

    fn hide_other_apps(&self) {
        unimplemented!()
    }

    fn unhide_other_apps(&self) {
        unimplemented!()
    }

    fn displays(&self) -> Vec<std::rc::Rc<dyn crate::PlatformDisplay>> {
        vec![self.active_display.clone()]
    }

    fn display(&self, id: DisplayId) -> Option<std::rc::Rc<dyn crate::PlatformDisplay>> {
        self.displays().iter().find(|d| d.id() == id).cloned()
    }

    fn active_window(&self) -> Option<crate::AnyWindowHandle> {
        self.active_window
            .borrow()
            .as_ref()
            .map(|window| window.0.lock().handle)
    }

    fn open_window(
        &self,
        handle: AnyWindowHandle,
        options: WindowOptions,
    ) -> Box<dyn crate::PlatformWindow> {
        let window = TestWindow::new(
            options,
            handle,
            self.weak.clone(),
            self.active_display.clone(),
        );
        Box::new(window)
    }

    fn window_appearance(&self) -> WindowAppearance {
        WindowAppearance::Light
    }

    fn set_display_link_output_callback(
        &self,
        _display_id: DisplayId,
        mut callback: Box<dyn FnMut() + Send>,
    ) {
        callback()
    }

    fn start_display_link(&self, _display_id: DisplayId) {}

    fn stop_display_link(&self, _display_id: DisplayId) {}

    fn open_url(&self, url: &str) {
        *self.opened_url.borrow_mut() = Some(url.to_string())
    }

    fn on_open_urls(&self, _callback: Box<dyn FnMut(Vec<String>)>) {
        unimplemented!()
    }

    fn prompt_for_paths(
        &self,
        _options: crate::PathPromptOptions,
    ) -> oneshot::Receiver<Option<Vec<std::path::PathBuf>>> {
        unimplemented!()
    }

    fn prompt_for_new_path(
        &self,
        directory: &std::path::Path,
    ) -> oneshot::Receiver<Option<std::path::PathBuf>> {
        let (tx, rx) = oneshot::channel();
        self.prompts
            .borrow_mut()
            .new_path
            .push_back((directory.to_path_buf(), tx));
        rx
    }

    fn reveal_path(&self, _path: &std::path::Path) {
        unimplemented!()
    }

    fn on_become_active(&self, _callback: Box<dyn FnMut()>) {}

    fn on_resign_active(&self, _callback: Box<dyn FnMut()>) {}

    fn on_quit(&self, _callback: Box<dyn FnMut()>) {}

    fn on_reopen(&self, _callback: Box<dyn FnMut()>) {
        unimplemented!()
    }

    fn on_event(&self, _callback: Box<dyn FnMut(crate::PlatformInput) -> bool>) {
        unimplemented!()
    }

    fn set_menus(&self, _menus: Vec<crate::Menu>, _keymap: &Keymap) {}

    fn on_app_menu_action(&self, _callback: Box<dyn FnMut(&dyn crate::Action)>) {}

    fn on_will_open_app_menu(&self, _callback: Box<dyn FnMut()>) {}

    fn on_validate_app_menu_command(&self, _callback: Box<dyn FnMut(&dyn crate::Action) -> bool>) {}

    fn os_name(&self) -> &'static str {
        "test"
    }

    fn os_version(&self) -> Result<crate::SemanticVersion> {
        Err(anyhow!("os_version called on TestPlatform"))
    }

    fn app_version(&self) -> Result<crate::SemanticVersion> {
        Err(anyhow!("app_version called on TestPlatform"))
    }

    fn app_path(&self) -> Result<std::path::PathBuf> {
        unimplemented!()
    }

    fn local_timezone(&self) -> time::UtcOffset {
        time::UtcOffset::UTC
    }

    fn path_for_auxiliary_executable(&self, _name: &str) -> Result<std::path::PathBuf> {
        unimplemented!()
    }

    fn set_cursor_style(&self, style: crate::CursorStyle) {
        *self.active_cursor.lock() = style;
    }

    fn should_auto_hide_scrollbars(&self) -> bool {
        false
    }

    fn write_to_clipboard(&self, item: ClipboardItem) {
        *self.current_clipboard_item.lock() = Some(item);
    }

    fn read_from_clipboard(&self) -> Option<ClipboardItem> {
        self.current_clipboard_item.lock().clone()
    }

    fn write_credentials(&self, _url: &str, _username: &str, _password: &[u8]) -> Task<Result<()>> {
        Task::ready(Ok(()))
    }

    fn read_credentials(&self, _url: &str) -> Task<Result<Option<(String, Vec<u8>)>>> {
        Task::ready(Ok(None))
    }

    fn delete_credentials(&self, _url: &str) -> Task<Result<()>> {
        Task::ready(Ok(()))
    }

    fn double_click_interval(&self) -> std::time::Duration {
        Duration::from_millis(500)
    }
}<|MERGE_RESOLUTION|>--- conflicted
+++ resolved
@@ -1,12 +1,7 @@
 use crate::{
     AnyWindowHandle, BackgroundExecutor, ClipboardItem, CursorStyle, DisplayId, ForegroundExecutor,
-<<<<<<< HEAD
     Keymap, Platform, PlatformDisplay, PlatformTextSystem, Task, TestDisplay, TestTextSystem,
     TestWindow, WindowOptions,
-=======
-    Keymap, Platform, PlatformDisplay, PlatformTextSystem, Task, TestDisplay, TestWindow,
-    WindowAppearance, WindowOptions,
->>>>>>> 07fce7aa
 };
 use anyhow::{anyhow, Result};
 use collections::VecDeque;
